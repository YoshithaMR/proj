--- conflicted
+++ resolved
@@ -137,12 +137,9 @@
     elif cmd == "checkout":
         if len(sys.argv) < 3:
             print("Specify commit number.")
-<<<<<<< HEAD
         else:
             try:
                 checkout(int(sys.argv[2]))
             except ValueError:
                 print("Invalid commit number.")
-=======
-    
->>>>>>> d24a99fe
+
